/**
*   Copyright 2010-2011 Petr Hamernik
*
*   Licensed under the Apache License, Version 2.0 (the "License");
*   you may not use this file except in compliance with the License.
*   You may obtain a copy of the License at
*
*       http://www.apache.org/licenses/LICENSE-2.0
*
*   Unless required by applicable law or agreed to in writing, software
*   distributed under the License is distributed on an "AS IS" BASIS,
*   WITHOUT WARRANTIES OR CONDITIONS OF ANY KIND, either express or implied.
*   See the License for the specific language governing permissions and
*   limitations under the License.
*/

package org.i18nchecker.impl;

import java.io.BufferedReader;
import java.io.File;
import java.io.FileInputStream;
import java.io.FileReader;
import java.io.IOException;
import java.util.List;
import java.util.Map;
import java.util.TreeMap;
import org.apache.tools.ant.DirectoryScanner;
import org.i18nchecker.impl.LayerParser.LayerData;
import org.xml.sax.EntityResolver;

/**
 * Scanner for a single module strings.
 *
 * @author Petr Hamernik
 */
<<<<<<< HEAD
public class ModuleScanner {
    public static final String SRC_DIR = "src";
    public static final String MANIFEST_FILE = "manifest.mf";
    private static final String MANIFEST_BUNDLE_LINK ="OpenIDE-Module-Localizing-Bundle: ";
    private static final String MANIFEST_LAYER_LINK ="OpenIDE-Module-Layer: ";

    private File rootDir;
    private Map<String, PackageScanner> packages;
    private ScanResults results;
    private String simpleName;
    private EntityResolver resolver;

    public ModuleScanner(File rootDir) throws IOException {
        this.rootDir = rootDir;
=======
public final class ModuleScanner {

    private static final String MANIFEST_FILE = "manifest.mf";
    private static final String MANIFEST_BUNDLE_LINK = "OpenIDE-Module-Localizing-Bundle: ";
    private static final String MANIFEST_LAYER_LINK = "OpenIDE-Module-Layer: ";

    private final File root;
    private final File sourceRoot;
    private final boolean scanNbArtifacts;
    private final Map<String, PackageScanner> packages;
    private final ScanResults results;

    public ModuleScanner(File root, boolean scanNbArtifacts) throws IOException {
        this.root = root;
        this.sourceRoot = scanNbArtifacts ? new File(root, "src") : root;
        this.scanNbArtifacts = scanNbArtifacts;
>>>>>>> e87692e2
        this.packages = new TreeMap<String, PackageScanner>();
        this.results = new ScanResults(sourceRoot.getCanonicalPath());
    }

    public void setXMLCatalogResolver(EntityResolver resolver) {
        this.resolver = resolver;
    }

    /** Scan module, verify I18N and collects results */
    public void scan() throws IOException {
        scanFiles(FileType.PRIMARY_BUNDLE);
        scanFiles(FileType.TRANSLATED_BUNDLE);
        scanFiles(FileType.JAVA);

        for (PackageScanner ps: packages.values()) {
            ps.parseFiles();
            ps.verify();
        }

        if (scanNbArtifacts) {
            verifyManifest();
            verifyLayer();
        }

        for (PackageScanner ps: packages.values()) {
            ps.reportResults(results);
        }
    }

    /** Check the module manifest and verify module's own resource bundle */
    private void verifyManifest() throws IOException {
        File manifest = findManifest();
        if (manifest == null) {
            return;
        }

        String moduleBundlePack = findModuleBundlePackage(manifest);
        if (moduleBundlePack == null) {
            return;
        }

        for (String p: packages.keySet()) {
            if (p.equals(moduleBundlePack)) {
                packages.get(p).verifyNBModuleBundle(results);
                return;
            }
        }
        results.add(
                ScanResults.Type.MODULE_MANIFEST_BUNDLE,
                manifest.getAbsolutePath(),
                1,
                "Missing resource bundle specified in module manifest"
        );
    }

    /** Check the module layer if there is one. */
    private void verifyLayer() throws IOException {
        String moduleLayerFile = findModuleLayer();
        if (moduleLayerFile == null) {
            return;
        }
        final File layerFile = new File(sourceRoot, moduleLayerFile);
        if (!layerFile.exists()) {
            results.add(ScanResults.Type.MODULE_LAYER_DEFINITION, moduleLayerFile, 1,
                    "Missing layer file specified in manifest " + moduleLayerFile);
            return;
        }
        Iterable<LayerData> layerEntries = new LayerParser().parse(new FileInputStream(layerFile), resolver);
        for (LayerData layerEntry : layerEntries) {
            boolean found = false;
            for (String p: packages.keySet()) {
                if (p.equals(layerEntry.bundlePath)) {
                    if (!packages.get(p).markAsUsed(layerEntry.bundleKey)) {
                        results.add(ScanResults.Type.MODULE_LAYER_DEFINITION, layerFile.getAbsolutePath(), 1,
                                "Missing resource bundle key " + layerEntry.bundleKey +
                                " specified in layer file: " + layerEntry.info);

                    }
                    found = true;
                    break;
                }
            }
            // want to raise a warning - it can refer to bundle in a different module so it is OK
//            if (!found) {
//                results.add(ScanResults.Type.MODULE_LAYER_DEFINITION, layerFile.getAbsolutePath(), 1,
//                        "Missing resource bundle specified in layer file: " + layerEntry.info);
//            }
        }
    }

    /** Print results to System.out
     * @param details Print details about each warning or just summary?
     */
    public void printResults(boolean details) {
        results.printAll(details);
    }

    public int getProblemsCount() {
        return results.getProblemsCount();
    }

    private File findManifest() throws IOException {
        File manifest = new File(sourceRoot.getParentFile(), MANIFEST_FILE);
        if (manifest.exists() && manifest.isFile()) {
            return manifest;
        } else {
            return null;
        }
    }

    /** Return path to module's own resource bundle as written in manifest.mf
     */
    private String findModuleBundlePackage(File manifest) throws IOException {
        FileReader fr = new FileReader(manifest);
        try {
            BufferedReader br = new BufferedReader(fr);
            for (;;) {
                String line = br.readLine();
                if (line == null) {
                    break;
                }
                if (line.startsWith(MANIFEST_BUNDLE_LINK)) {
                    String pack = line.substring(MANIFEST_BUNDLE_LINK.length()).trim().replace("/", File.separator);
                    int index = pack.lastIndexOf(File.separator);
                    if (index >= 0) {
                        pack = pack.substring(0, index);
                    }
                    return pack;
                }
            }
            return null;
        } finally {
            fr.close();
        }
    }

    /** Return path to module's layer file
     */
    private String findModuleLayer() throws IOException {
        File manifest = findManifest();
        if (manifest != null) {
            FileReader fr = new FileReader(manifest);
            try {
                BufferedReader br = new BufferedReader(fr);
                for (;;) {
                    String line = br.readLine();
                    if (line == null) {
                        break;
                    }
                    if (line.startsWith(MANIFEST_LAYER_LINK)) {
                        String layerName = line.substring(MANIFEST_LAYER_LINK.length()).trim();
                        return layerName;
                    }
                }
            } finally {
                fr.close();
            }
        }

        return null;
    }

    private void scanFiles(FileType type) throws IOException {
        if (!sourceRoot.exists() || !sourceRoot.isDirectory()) {
            return;
        }
        
        DirectoryScanner ds = new DirectoryScanner();
        ds.setCaseSensitive(true);
        ds.setBasedir(sourceRoot);
        ds.setIncludes(type.getFilter());
        ds.scan();
        String[] files = ds.getIncludedFiles();
        for (String file : files) {
            String[] splitName = splitPathAndFileName(file);
            getPackageScanner(splitName[0]).addFile(type, splitName[1]);
        }
    }

    private PackageScanner getPackageScanner(String packagePath) throws IOException {
        PackageScanner ps = packages.get(packagePath);
        if (ps == null) {
            ps = new PackageScanner(new File(sourceRoot, packagePath), sourceRoot.getAbsolutePath());
            packages.put(packagePath, ps);
        }
        return ps;
    }

    private static String[] splitPathAndFileName(String file) {
        int index = file.lastIndexOf(File.separator);
        if (index >= 0) {
            return new String[] {
                file.substring(0, index),
                file.substring(index + 1)
            };
        } else {
            return new String[]{"", file};
        }
    }

    public File getRoot() {
        return root;
    }

//    private static String createSimpleName(File f) throws IOException {
//        String name = f.getCanonicalPath();
//        name = name.replace(File.separator, "/");
//        while (name.indexOf("/") < name.lastIndexOf("/")) {
//            name = name.substring(name.indexOf("/") + 1);
//        }
//        return name;
//    }

    public void bundle2csv(String language, List<String> exportTo, String relativePath) throws IOException {
        for (PackageScanner ps : packages.values()) {
            ps.bundle2csv(language, exportTo, relativePath);
        }
    }

    public void csv2bundle(
        String language, List<String> header, Map<String, Map<String, String>> translatedModule
    ) throws IOException {
        for (PackageScanner ps : packages.values()) {
            String packName = ps.getSimpleName();
            Map<String, String> translatedPackage = translatedModule.get(packName);
            if (translatedPackage != null) {
                ps.csv2bundle(language, header, translatedPackage);
            }
        }
    }
}<|MERGE_RESOLUTION|>--- conflicted
+++ resolved
@@ -33,22 +33,6 @@
  *
  * @author Petr Hamernik
  */
-<<<<<<< HEAD
-public class ModuleScanner {
-    public static final String SRC_DIR = "src";
-    public static final String MANIFEST_FILE = "manifest.mf";
-    private static final String MANIFEST_BUNDLE_LINK ="OpenIDE-Module-Localizing-Bundle: ";
-    private static final String MANIFEST_LAYER_LINK ="OpenIDE-Module-Layer: ";
-
-    private File rootDir;
-    private Map<String, PackageScanner> packages;
-    private ScanResults results;
-    private String simpleName;
-    private EntityResolver resolver;
-
-    public ModuleScanner(File rootDir) throws IOException {
-        this.rootDir = rootDir;
-=======
 public final class ModuleScanner {
 
     private static final String MANIFEST_FILE = "manifest.mf";
@@ -61,17 +45,17 @@
     private final Map<String, PackageScanner> packages;
     private final ScanResults results;
 
-    public ModuleScanner(File root, boolean scanNbArtifacts) throws IOException {
+    private final EntityResolver resolver;
+    
+    public ModuleScanner(
+            File root, boolean scanNbArtifacts, EntityResolver resolver
+    ) throws IOException {
         this.root = root;
         this.sourceRoot = scanNbArtifacts ? new File(root, "src") : root;
         this.scanNbArtifacts = scanNbArtifacts;
->>>>>>> e87692e2
+        this.resolver = resolver;
         this.packages = new TreeMap<String, PackageScanner>();
         this.results = new ScanResults(sourceRoot.getCanonicalPath());
-    }
-
-    public void setXMLCatalogResolver(EntityResolver resolver) {
-        this.resolver = resolver;
     }
 
     /** Scan module, verify I18N and collects results */
